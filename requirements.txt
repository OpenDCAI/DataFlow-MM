--- conflicted
+++ resolved
@@ -45,16 +45,14 @@
 torchaudio
 librosa
 soundfile
-<<<<<<< HEAD
+
 
 # image
 ultralytics
-=======
 iso639-lang
 pypinyin
 jiwer
 uroman
 
 # data selection
-ray
->>>>>>> 2f0c6822
+ray