import os
import torch
from dataflow import get_logger
from huggingface_hub import snapshot_download
from dataflow.core import VLMServingABC
from dataflow.utils.registry import IO_REGISTRY
from transformers import AutoProcessor
from typing import Optional, Union, List, Dict, Any

class LocalModelVLMServing_vllm(VLMServingABC):
    '''
    A class for generating text using vllm, with model from huggingface or local directory
    '''
    def __init__(self, 
                 hf_model_name_or_path: str = None,
                 hf_cache_dir: str = None,
                 hf_local_dir: str = None,
                 vllm_tensor_parallel_size: int = 1,
                 vllm_temperature: float = 0.7,
                 vllm_top_p: float = 0.9,
                 vllm_max_tokens: int = 1024,
                 vllm_top_k: int = 40,
                 vllm_repetition_penalty: float = 1.0,
                 vllm_seed: int = 42,
                 vllm_max_model_len: int = None,
                 vllm_gpu_memory_utilization: float=0.9,
                 ):

        self.load_model(
            hf_model_name_or_path=hf_model_name_or_path,
            hf_cache_dir=hf_cache_dir,
            hf_local_dir=hf_local_dir,
            vllm_tensor_parallel_size=vllm_tensor_parallel_size,
            vllm_temperature=vllm_temperature, 
            vllm_top_p=vllm_top_p,
            vllm_max_tokens=vllm_max_tokens,
            vllm_top_k=vllm_top_k,
            vllm_repetition_penalty=vllm_repetition_penalty,
            vllm_seed=vllm_seed,
            vllm_max_model_len=vllm_max_model_len,
            vllm_gpu_memory_utilization=vllm_gpu_memory_utilization,
        )

    def load_model(self, 
                 hf_model_name_or_path: str = None,
                 hf_cache_dir: str = None,
                 hf_local_dir: str = None,
                 vllm_tensor_parallel_size: int = 1,
                 vllm_temperature: float = 0.7,
                 vllm_top_p: float = 0.9,
                 vllm_max_tokens: int = 1024,
                 vllm_top_k: int = 40,
                 vllm_repetition_penalty: float = 1.0,
                 vllm_seed: int = 42,
                 vllm_max_model_len: int = None,
                 vllm_gpu_memory_utilization: float=0.9,
                 ):
        self.logger = get_logger()
        if hf_model_name_or_path is None:
            raise ValueError("hf_model_name_or_path is required") 
        elif os.path.exists(hf_model_name_or_path):
            self.logger.info(f"Using local model path: {hf_model_name_or_path}")
            self.real_model_path = hf_model_name_or_path
        else:
            self.logger.info(f"Downloading model from HuggingFace: {hf_model_name_or_path}")
            self.real_model_path = snapshot_download(
                repo_id=hf_model_name_or_path,
                cache_dir=hf_cache_dir,
                local_dir=hf_local_dir,
            )
        # get the model name from the real_model_path
        self.model_name = os.path.basename(self.real_model_path)
        self.processor = AutoProcessor.from_pretrained(self.real_model_path, cache_dir=hf_cache_dir)

        # print(f"Model name: {self.model_name}")
        # print(IO_REGISTRY)
        self.IO = IO_REGISTRY.find_best_match_by_model_str(self.model_name)(self.processor)
        # print(f"IO: {self.IO}")



        # Import vLLM and set up the environment for multiprocessing
        # vLLM requires the multiprocessing method to be set to spawn
        try:
            from vllm import LLM,SamplingParams
        except:
            raise ImportError("please install vllm first like 'pip install open-dataflow[vllm]'")
        # Set the environment variable for vllm to use spawn method for multiprocessing
        # See https://docs.vllm.ai/en/v0.7.1/design/multiprocessing.html 
        os.environ['VLLM_WORKER_MULTIPROC_METHOD'] = "spawn"
        
        self.sampling_params = SamplingParams(
            temperature=vllm_temperature,
            top_p=vllm_top_p,
            max_tokens=vllm_max_tokens,
            top_k=vllm_top_k,
            repetition_penalty=vllm_repetition_penalty,
            seed=vllm_seed
        )
        
        self.llm = LLM(
            model=self.real_model_path,
            tensor_parallel_size=vllm_tensor_parallel_size,
            max_model_len=vllm_max_model_len,
            gpu_memory_utilization=vllm_gpu_memory_utilization,
        )
        self.logger.success(f"Model loaded from {self.real_model_path} by vLLM backend")

    def generate_from_input(self, 
                            # TODO: 这里为了跑通，防止自己被误导就写成list[str]了，后面可以改成list of list of tokens       
                            user_inputs: list[str], 
                            system_prompt: str = "You are a helpful assistant",
                            image_inputs: list[list] = None,
                            video_inputs: list[list] = None,
                            audio_inputs: list[list] = None,
                        ) -> list[str]:
        print('user_inputs_len', len(user_inputs))
        if image_inputs is not None:
            print('image_inputs_len', len(image_inputs))
        if video_inputs is not None:
            print('video_inputs_len', len(video_inputs))
        if audio_inputs is not None:
            print('audio_inputs_len', len(audio_inputs))

        # 检查是否为纯文本模式
        if image_inputs is None and video_inputs is None and audio_inputs is None:
            # 纯文本 prompt
            full_prompts = [system_prompt + '\n' + question for question in user_inputs]
        else:
            # 多模态 prompt
            full_prompts = []   # 2个pair，每个pair是一个instruction-image pair. 同一条数据对应2个图.
            for i in range(len(user_inputs)):       # len(user_inputs) == 2
                for j in range(max(
                    len(image_inputs[i]) if image_inputs is not None and image_inputs[i] else 0,
                    len(video_inputs[i]) if video_inputs is not None and video_inputs[i] else 0,
                    len(audio_inputs[i]) if audio_inputs is not None and audio_inputs[i] else 0
                )):
                    multimodal_entry = {}
                    if image_inputs is not None and image_inputs[i] is not None:
                        multimodal_entry['image'] = image_inputs[i][j]
                    if video_inputs is not None and video_inputs[i] is not None:
                        multimodal_entry['video'] = video_inputs[i][j]
                    if audio_inputs is not None and audio_inputs[i] is not None:
                        multimodal_entry['audio'] = audio_inputs[i][j]

                full_prompts.append({
                    'prompt': user_inputs[i],
                    'multi_modal_data': multimodal_entry
                })

        responses = self.llm.generate(full_prompts, self.sampling_params)
        return [output.outputs[0].text for output in responses]
        
    def generate_from_input_messages(
        self,
        conversations: list[list[dict]],
        image_list: list[list[str]] = None,
        video_list: list[list[str]] = None,
        audio_list: list[list[str]] = None,
        system_prompt: str = "You are a helpful assistant."
    ) -> list[str]:

        messages = self.IO._conversation_to_message(
            conversations,
            image_list,
            video_list,
            audio_list,
            system_prompt=system_prompt
        ) 
<<<<<<< HEAD

=======
        # print(f"messages: {messages}")
>>>>>>> bf4bac9d
        full_prompts = self.IO.build_full_prompts(messages)
        # print(f"full_prompts: {full_prompts}")
        # 直接调用LLM生成
        outputs = self.llm.generate(full_prompts, self.sampling_params)
        # print(outputs)
        return [output.outputs[0].text for output in outputs]

    def cleanup(self):
        del self.llm
        import gc;
        gc.collect()
        torch.cuda.empty_cache()
    

class LocalModelVLMServing_sglang(VLMServingABC):
    """
    A class for multimodal generation using sglang Engine,
    支持从 HuggingFace 或本地目录加载模型。
    """
    def __init__(
        self,
        hf_model_name_or_path: str = None,
        hf_cache_dir: str = None,
        hf_local_dir: str = None,
        # sglang 分布式参数
        sgl_tp_size: int = 1,         # tensor parallel size
        sgl_dp_size: int = 1,         # data parallel size
        sgl_mem_fraction_static: float = 0.9,
        # 生成控制参数
        sgl_max_new_tokens: int = 1024,
        sgl_stop: Optional[Union[str, List[str]]] = None,
        sgl_stop_token_ids: Optional[List[int]] = None,
        sgl_temperature: float = 1.0,
        sgl_top_p: float = 1.0,
        sgl_top_k: int = -1,
        sgl_min_p: float = 0.0,
        sgl_frequency_penalty: float = 0.0,
        sgl_presence_penalty: float = 0.0,
        sgl_repetition_penalty: float = 1.0,
        sgl_min_new_tokens: int = 0,
        sgl_n: int = 1,
        sgl_json_schema: Optional[str] = None,
        sgl_regex: Optional[str] = None,
        sgl_ebnf: Optional[str] = None,
        sgl_structural_tag: Optional[str] = None,
        sgl_ignore_eos: bool = False,
        sgl_skip_special_tokens: bool = True,
        sgl_spaces_between_special_tokens: bool = True,
        sgl_no_stop_trim: bool = False,
        sgl_custom_params: Optional[Dict[str, Any]] = None,
        sgl_stream_interval: Optional[int] = None,
        sgl_logit_bias: Optional[Dict[str, float]] = None,
        **kwargs
    ):
        self.load_model(
            hf_model_name_or_path=hf_model_name_or_path,
            hf_cache_dir=hf_cache_dir,
            hf_local_dir=hf_local_dir,
            sgl_tp_size=sgl_tp_size,
            sgl_dp_size=sgl_dp_size,
            sgl_mem_fraction_static=sgl_mem_fraction_static,
            sgl_max_new_tokens=sgl_max_new_tokens,
            sgl_stop=sgl_stop,
            sgl_stop_token_ids=sgl_stop_token_ids,
            sgl_temperature=sgl_temperature,
            sgl_top_p=sgl_top_p,
            sgl_top_k=sgl_top_k,
            sgl_min_p=sgl_min_p,
            sgl_frequency_penalty=sgl_frequency_penalty,
            sgl_presence_penalty=sgl_presence_penalty,
            sgl_repetition_penalty=sgl_repetition_penalty,
            sgl_min_new_tokens=sgl_min_new_tokens,
            sgl_n=sgl_n,
            sgl_json_schema=sgl_json_schema,
            sgl_regex=sgl_regex,
            sgl_ebnf=sgl_ebnf,
            sgl_structural_tag=sgl_structural_tag,
            sgl_ignore_eos=sgl_ignore_eos,
            sgl_skip_special_tokens=sgl_skip_special_tokens,
            sgl_spaces_between_special_tokens=sgl_spaces_between_special_tokens,
            sgl_no_stop_trim=sgl_no_stop_trim,
            sgl_custom_params=sgl_custom_params,
            sgl_stream_interval=sgl_stream_interval,
            sgl_logit_bias=sgl_logit_bias,
            **kwargs
        )

    def load_model(
        self,
        hf_model_name_or_path: str,
        hf_cache_dir: str,
        hf_local_dir: str,
        sgl_tp_size: int,
        sgl_dp_size: int,
        sgl_mem_fraction_static:float,
        sgl_max_new_tokens: int,
        sgl_stop: Optional[Union[str, List[str]]] = None,
        sgl_stop_token_ids: Optional[List[int]] = None,
        sgl_temperature: float = 1.0,
        sgl_top_p: float = 1.0,
        sgl_top_k: int = -1,
        sgl_min_p: float = 0.0,
        sgl_frequency_penalty: float = 0.0,
        sgl_presence_penalty: float = 0.0,
        sgl_repetition_penalty: float = 1.0,
        sgl_min_new_tokens: int = 0,
        sgl_n: int = 1,
        sgl_json_schema: Optional[str] = None,
        sgl_regex: Optional[str] = None,
        sgl_ebnf: Optional[str] = None,
        sgl_structural_tag: Optional[str] = None,
        sgl_ignore_eos: bool = False,
        sgl_skip_special_tokens: bool = True,
        sgl_spaces_between_special_tokens: bool = True,
        sgl_no_stop_trim: bool = False,
        sgl_custom_params: Optional[Dict[str, Any]] = None,
        sgl_stream_interval: Optional[int] = None,
        sgl_logit_bias: Optional[Dict[str, float]] = None,
        **kwargs
    ):
        self.logger = get_logger()

        # 1. 确定模型路径
        if hf_model_name_or_path is None:
            raise ValueError("hf_model_name_or_path is required")
        if os.path.exists(hf_model_name_or_path):
            self.logger.info(f"Using local model path: {hf_model_name_or_path}")
            self.real_model_path = hf_model_name_or_path
        else:
            self.logger.info(f"Downloading model from HuggingFace: {hf_model_name_or_path}")
            self.real_model_path = snapshot_download(
                repo_id=hf_model_name_or_path,
                cache_dir=hf_cache_dir,
                local_dir=hf_local_dir
            )

        # 2. 根据模型名选 IO 类
        self.model_name = os.path.basename(self.real_model_path)
        self.processor = AutoProcessor.from_pretrained(self.real_model_path, cache_dir=hf_cache_dir)
        self.IO = IO_REGISTRY.find_best_match_by_model_str(self.model_name)(self.processor)

        # 3. 导入 sglang 并创建 Engine
        try:
            import sglang as sgl
        except ImportError:
            raise ImportError("please install sglang first: pip install open-dataflow[sglang]")

        self.llm = sgl.Engine(
            model_path=self.real_model_path,
            tp_size=sgl_tp_size,
            dp_size=sgl_dp_size,
            mem_fraction_static=sgl_mem_fraction_static,
        )

        # 4. 读取 processor（图像预处理 & prompt 模板）
        self.processor = AutoProcessor.from_pretrained(self.real_model_path, cache_dir=hf_cache_dir)

        # 5. 构造生成参数 dict，并去掉 None
        params = {
            "max_new_tokens": sgl_max_new_tokens,
            "stop": sgl_stop,
            "stop_token_ids": sgl_stop_token_ids,
            "temperature": sgl_temperature,
            "top_p": sgl_top_p,
            "top_k": sgl_top_k,
            "min_p": sgl_min_p,
            "frequency_penalty": sgl_frequency_penalty,
            "presence_penalty": sgl_presence_penalty,
            "repetition_penalty": sgl_repetition_penalty,
            "min_new_tokens": sgl_min_new_tokens,
            "n": sgl_n,
            "json_schema": sgl_json_schema,
            "regex": sgl_regex,
            "ebnf": sgl_ebnf,
            "structural_tag": sgl_structural_tag,
            "ignore_eos": sgl_ignore_eos,
            "skip_special_tokens": sgl_skip_special_tokens,
            "spaces_between_special_tokens": sgl_spaces_between_special_tokens,
            "no_stop_trim": sgl_no_stop_trim,
            "custom_params": sgl_custom_params,
            "stream_interval": sgl_stream_interval,
            "logit_bias": sgl_logit_bias,
            **kwargs
        }
        # 去掉值为 None 的 key
        self.sampling_params = {k: v for k, v in params.items() if v is not None}

        self.logger.success(f"Model loaded from {self.real_model_path} by SGLang VLM backend")
    def generate_from_input(self):
        pass
    
    def generate_from_input_messages(
        self,
        conversations: list[list[dict]],
        image_list: list[list[str]] = None,
        video_list: list[list[str]] = None,
        audio_list: list[list[str]] = None,
    ) -> list[str]:
        """
        messages: [
            [ {"type":"text","data":"..."},
              {"type":"image","data":"/path/to/img.jpg"},
              ... ],
            ...
        ]
        """
        messages = self.IO._conversation_to_message(
            conversations,
            image_list,
            video_list,
            audio_list
        ) 
        
        # print(f"messages: {messages}")
        full_prompts = self.IO.build_full_prompts(messages)
        # print(f"full_prompts: {full_prompts}")
        
        prompt_list = []
        image_data_list = []
        video_data_list = []
        audio_data_list = []
        # See here for the entrypoint format:
        # not support for video and audio yet
        # https://github.com/sgl-project/sglang/blob/42960214994461d93dec2fc3e00383e33c9f0401/python/sglang/srt/entrypoints/engine.py#L138
        for entry in full_prompts:
            prompt_list.append(entry['prompt'])
            image_data_list.append(entry.get('multi_modal_data', {}).get('image', None))
            video_data_list.append(entry.get('multi_modal_data', {}).get('video', None))
            audio_data_list.append(entry.get('multi_modal_data', {}).get('audio', None))

        # 调用 sglang Engine 生成
        outputs = self.llm.generate(
            prompt=prompt_list,
            image_data=image_data_list,
            # video_data=video_data_list,
            sampling_params=self.sampling_params
        )
        
        # 输出取 text 字段
        return [output['text'] for output in outputs]

    def cleanup(self):
        # 结束 engine
        try:
            self.llm.shutdown()
        except:
            pass
        del self.llm
        import gc
        gc.collect()
        torch.cuda.empty_cache()<|MERGE_RESOLUTION|>--- conflicted
+++ resolved
@@ -167,11 +167,11 @@
             audio_list,
             system_prompt=system_prompt
         ) 
-<<<<<<< HEAD
-
-=======
+
+
+
         # print(f"messages: {messages}")
->>>>>>> bf4bac9d
+
         full_prompts = self.IO.build_full_prompts(messages)
         # print(f"full_prompts: {full_prompts}")
         # 直接调用LLM生成
