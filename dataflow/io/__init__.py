<<<<<<< HEAD
from typing import TYPE_CHECKING

if TYPE_CHECKING:
    from .qwen_vl.qwen_vl_2_5 import Qwen2_5VLIO
else:
    import sys
    from dataflow.utils.registry import LazyLoader, generate_import_structure_from_type_checking
    cur_path = "dataflow/io/"

    _import_structure = generate_import_structure_from_type_checking(__file__, cur_path)
    sys.modules[__name__] = LazyLoader(__name__, "dataflow/io/", _import_structure)
=======
from .qwen_vl.qwen_vl_2_5 import Qwen2_5VLIO
from .diffuser.image_gen import ImageIO

__all__ = [
    "Qwen2_5VLIO",
    "ImageIO"
]
>>>>>>> d94f254c
<|MERGE_RESOLUTION|>--- conflicted
+++ resolved
@@ -1,21 +1,12 @@
-<<<<<<< HEAD
 from typing import TYPE_CHECKING
 
 if TYPE_CHECKING:
     from .qwen_vl.qwen_vl_2_5 import Qwen2_5VLIO
+    from .diffuser.image_gen import ImageIO
 else:
     import sys
     from dataflow.utils.registry import LazyLoader, generate_import_structure_from_type_checking
     cur_path = "dataflow/io/"
 
     _import_structure = generate_import_structure_from_type_checking(__file__, cur_path)
-    sys.modules[__name__] = LazyLoader(__name__, "dataflow/io/", _import_structure)
-=======
-from .qwen_vl.qwen_vl_2_5 import Qwen2_5VLIO
-from .diffuser.image_gen import ImageIO
-
-__all__ = [
-    "Qwen2_5VLIO",
-    "ImageIO"
-]
->>>>>>> d94f254c
+    sys.modules[__name__] = LazyLoader(__name__, "dataflow/io/", _import_structure)