--- conflicted
+++ resolved
@@ -13,15 +13,9 @@
     from .generate.prompt_templated_vqa_generator import PromptTemplatedVQAGenerator
     from .generate.fix_prompted_vqa_generator import FixPromptedVQAGenerator
     from .generate.video_clip_generator import VideoClipGenerator
-<<<<<<< HEAD
-    from .generate.video_caption_to_qa_generator import VideoCaptionToQAGenerator
-    from .generate.video_video_to_caption_generator import VideoToCaptionGenerator
-=======
     from .generate.video_qa_generator import VideoCaptionToQAGenerator
     from .generate.video_caption_generator import VideoToCaptionGenerator
     from .generate.video_cotqa_generator import VideoCOTQAGenerator
-    from .generate.sk_vqa_generator import ImageSKVQAGenerate
->>>>>>> 60266f80
     from .generate.image_caprl_mcq_generator import CapRLMCQGenerate, CapRLMCQConfig
     from .generate.multirole_videoqa_generator import MultiroleVideoQAInitialGeneration, MultiroleVideoQAMultiAgentGeneration, MultiroleVideoQAFinalGeneration
     from .generate.batch_vqa_generator import BatchVQAGenerator
@@ -35,23 +29,13 @@
     from .filter.video_motion_score_filter import VideoMotionScoreFilter
     from .filter.video_resolution_filter import VideoResolutionFilter
     from .filter.image_aesthetic_filter import ImageAestheticFilter
-<<<<<<< HEAD
     from .filter.image_cat_filter import ImageCatFilter
     from .filter.image_clip_filter import ImageClipFilter
     from .filter.image_complexity_filter import ImageComplexityFilter
     from .filter.image_consistency_filter import ImageConsistencyFilter
     from .filter.image_diversity_filter import ImageDiversityFilter
     from .filter.image_sensitive_filter import ImageSensitiveFilter
-=======
-    from .filter.cat_filter import CatFilter
-    from .filter.clip_filter import ClipFilter
-    from .filter.complexity_filter import ComplexityFilter
-    from .filter.consistency_filter import ConsistencyFilter
-    from .filter.text_image_diversity_filter import TextImageDiversityFilter
-    from .filter.sensitive_filter import SensitiveFilter
-    from .filter.score_filter import ScoreFilter
->>>>>>> 60266f80
-    from .refine.vision_seg_cutout_refine import VisionSegCutoutRefine
+    from .refine.vision_seg_cutout_refiner import VisionSegCutoutRefiner
     from .filter.rule_base_filter import RuleBaseFilter
     from .filter.image_deduplication_filter import ImageDeduplicateFilter
     from .filter.knn_similarity_filter import KNNSimilarityFilter
