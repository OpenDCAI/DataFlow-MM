import pandas as pd
from dataflow.utils.registry import OPERATOR_REGISTRY
from dataflow import get_logger

from dataflow.utils.storage import FileStorage, DataFlowStorage
from dataflow.core import OperatorABC
from dataflow.core import LLMServingABC
from dataflow.serving.local_model_vlm_serving import LocalModelVLMServing_vllm
from qwen_vl_utils import process_vision_info

@OPERATOR_REGISTRY.register()
class PromptedVQAGenerator(OperatorABC):
    '''
    PromptedVQAGenerator read prompt and image/video to generate answers.
    '''
    def __init__(self, 
                 serving: LLMServingABC, 
                 system_prompt: str = "You are a helpful assistant."):
        self.logger = get_logger()
        self.serving = serving
        self.system_prompt = system_prompt
            
    @staticmethod
    def get_desc(lang: str = "zh"):
        return "读取 prompt 和 image/video 生成答案" if lang == "zh" else "Read prompt and image/video to generate answers."
    
    def _prepare_batch_inputs(self, prompts, input_image_paths, input_video_paths):
        """
        Construct batched prompts and multimodal inputs from media paths.
        Supports mixed image and video inputs in the same batch.
        """
        prompt_list = []
        image_paths = []
        video_paths = []
        for idx, p in enumerate(prompts):
            raw_prompt = [
                {"role": "system", "content": self.system_prompt},
                {
                    "role": "user",
                    "content": [],
                },
            ]
            
            # Determine if this sample has image or video
            has_image = input_image_paths is not None and idx < len(input_image_paths) and input_image_paths[idx] and input_image_paths[idx][0] is not None
            has_video = input_video_paths is not None and idx < len(input_video_paths) and input_video_paths[idx] and input_video_paths[idx][0] is not None
            
            # Add image content if present
            if has_image:
                paths = input_image_paths[idx]
                for path in paths:
                    raw_prompt[1]["content"].append({"type": "image", "image": path})
            
            # Add video content if present
            if has_video:
                paths = input_video_paths[idx]
                for path in paths:
                    raw_prompt[1]["content"].append({"type": "video", "video": path})
            
            # Then add text content
            raw_prompt[1]["content"].append({"type": "text", "text": p})

            media_path_image, media_path_video = process_vision_info(raw_prompt)
            prompt = self.serving.processor.apply_chat_template(
                raw_prompt, tokenize=False, add_generation_prompt=True
            )
            image_paths.append(media_path_image)
            video_paths.append(media_path_video)
            prompt_list.append(prompt)

        return prompt_list, image_paths, video_paths

    def run(self, 
            storage: DataFlowStorage,
            input_prompt_key: str = None,
            input_conversation_key: str = None,
            input_image_key: str = "image", 
            input_video_key: str = "video",
            output_answer_key: str = "answer",
            ):
        if output_answer_key is None:
            raise ValueError("At least one of output_answer_key must be provided.")
        
        # Check that only one of input_prompt_key or input_conversation_key is provided
        if input_prompt_key is not None and input_conversation_key is not None:
            raise ValueError("Only one of input_prompt_key or input_conversation_key can be provided.")
        if input_prompt_key is None and input_conversation_key is None:
            raise ValueError("At least one of input_prompt_key or input_conversation_key must be provided.")

        self.logger.info("Running PromptedVQA...")
        self.input_image_key = input_image_key
        self.input_video_key = input_video_key
        self.output_answer_key = output_answer_key

        # Load the raw dataframe from the input file
        dataframe = storage.read('dataframe')
        self.logger.info(f"Loading, number of rows: {len(dataframe)}")

        image_column = dataframe.get(self.input_image_key, pd.Series([])).tolist()
        video_column = dataframe.get(self.input_video_key, pd.Series([])).tolist()

        image_column = [path if isinstance(path, list) else [path] for path in image_column]
        video_column = [path if isinstance(path, list) else [path] for path in video_column]
        
        if len(image_column) == 0:
            image_column = None
        if len(video_column) == 0:
            video_column = None
        if image_column is None and video_column is None:
            raise ValueError("At least one of input_image_key or input_video_key must be provided.")
        
        # Handle input_prompt_key or input_conversation_key
        if input_conversation_key is not None:
            # Use conversation mode - extract prompts from conversation
            conversations = dataframe.get(input_conversation_key, pd.Series([])).tolist()
            prompt_column = []
            for conv in conversations:
                if isinstance(conv, list) and len(conv) > 0:
                    # Extract the first user message
                    first_user_msg = conv[0]
                    if isinstance(first_user_msg, dict) and "value" in first_user_msg:
                        prompt_column.append(first_user_msg["value"])
                    else:
                        prompt_column.append("")
                else:
                    prompt_column.append("")
        else:
            # Use prompt mode
            prompt_column = dataframe.get(input_prompt_key, pd.Series([])).tolist()

        prompt_list, image_inputs_list, video_inputs_list = self._prepare_batch_inputs(
            prompt_column, image_column, video_column
        )
        outputs = self.serving.generate_from_input(
            system_prompt=self.system_prompt,
            user_inputs=prompt_list,
            image_inputs=image_inputs_list,
            video_inputs=video_inputs_list
        )
        dataframe[self.output_answer_key] = outputs
        output_file = storage.write(dataframe)
        self.logger.info(f"Results saved to {output_file}")

        return output_answer_key
    
if __name__ == "__main__":
    # Initialize model
    model = LocalModelVLMServing_vllm(
<<<<<<< HEAD
        hf_model_name_or_path="/data0/happykeyan/Models/Qwen2.5-VL-3B-Instruct",
=======
        hf_model_name_or_path="Qwen/Qwen2.5-VL-3B-Instruct",
>>>>>>> 60266f80
        vllm_tensor_parallel_size=1,
        vllm_temperature=0.7,
        vllm_top_p=0.9,
        vllm_max_tokens=512,
    )

    generator = PromptedVQAGenerator(
        serving=model,
        system_prompt="You are a helpful assistant.",
    )

    # Prepare input
    storage = FileStorage(
        first_entry_file_name="./dataflow/example/image_to_text_pipeline/prompted_vqa.jsonl", 
        cache_path="./cache_prompted_vqa",
        file_name_prefix="prompted_vqa",
        cache_type="jsonl",
    )
    storage.step()  # Load the data

    generator.run(
        storage=storage,
        input_prompt_key="prompt",
        input_image_key="image",
        input_video_key="video",
        output_answer_key="answer",
    )<|MERGE_RESOLUTION|>--- conflicted
+++ resolved
@@ -146,11 +146,7 @@
 if __name__ == "__main__":
     # Initialize model
     model = LocalModelVLMServing_vllm(
-<<<<<<< HEAD
-        hf_model_name_or_path="/data0/happykeyan/Models/Qwen2.5-VL-3B-Instruct",
-=======
         hf_model_name_or_path="Qwen/Qwen2.5-VL-3B-Instruct",
->>>>>>> 60266f80
         vllm_tensor_parallel_size=1,
         vllm_temperature=0.7,
         vllm_top_p=0.9,
